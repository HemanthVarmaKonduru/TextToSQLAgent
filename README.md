# 🏍️ Bikes TextToSQL Agent

A powerful natural language to SQL conversion agent specialized for motorcycle/bike data analysis, built with OpenAI API, PostgreSQL, and Streamlit.

## 🚀 Quick Start

```bash
# Install dependencies
pip install -r requirements.txt

# Set up database
python database_setup.py

# Run the application
streamlit run app.py
```

## 📁 Project Structure

```
TextToSQLAgent/
├── src/                          # Source code
│   ├── config/                   # Configuration management
│   ├── core/                     # Core TextToSQL agent logic
│   └── utils/                    # Utility functions
├── tests/                        # Test files
│   ├── unit/                     # Unit tests
│   ├── integration/              # Integration tests
│   └── performance/              # Performance tests
├── docs/                         # Documentation
│   ├── user_guide/               # User guides and setup
│   ├── api/                      # API documentation
│   └── development/              # Development documentation
├── version_history/              # Version change logs
├── data/                         # Data files
├── logs/                         # Application logs
└── config/                       # Configuration files
```



Copy `env.example` to `.env` and configure your environment variables:

```bash
# OpenAI Configuration
OPENAI_API_KEY=your_openai_api_key_here
OPENAI_MODEL=gpt-4o-mini

# Database Configuration
DB_HOST=localhost
DB_PORT=5432
DB_NAME=bikes_database
DB_USER=postgres
DB_PASSWORD=your_database_password_here
```

## 🧪 Testing

```bash
# Run unit tests
python -m pytest tests/unit/

# Run integration tests
python -m pytest tests/integration/

# Run all tests
python -m pytest tests/
```

## 📈 Features

- **Natural Language to SQL**: Convert bike-related questions to SQL queries
- **Data Analysis**: Generate insights and visualizations from query results
- **Multi-Brand Support**: Query bikes from various manufacturers
- **Performance Metrics**: Analyze speed, power, mileage, and pricing
- **Interactive UI**: User-friendly Streamlit interface
<<<<<<< HEAD
=======



This project is licensed under the MIT License.

## 🔗 Links

- [Version History](version_history/) - Track project changes and updates
- [Issue Tracker](https://github.com/your-repo/issues) - Report bugs and feature requests 
>>>>>>> 574ffc38
<|MERGE_RESOLUTION|>--- conflicted
+++ resolved
@@ -74,15 +74,13 @@
 - **Multi-Brand Support**: Query bikes from various manufacturers
 - **Performance Metrics**: Analyze speed, power, mileage, and pricing
 - **Interactive UI**: User-friendly Streamlit interface
-<<<<<<< HEAD
-=======
 
-
-
-This project is licensed under the MIT License.
 
 ## 🔗 Links
 
 - [Version History](version_history/) - Track project changes and updates
-- [Issue Tracker](https://github.com/your-repo/issues) - Report bugs and feature requests 
->>>>>>> 574ffc38
+- [Issue Tracker](https://github.com/HemanthVarmaKonduru/TextToSQLAgent/issues) - Report bugs and feature requests
+
+## 📄 License
+
+This project is licensed under the MIT License.